--- conflicted
+++ resolved
@@ -7,7 +7,6 @@
 import pandas as pd
 import plotly.express as px
 import streamlit as st
-<<<<<<< HEAD
 
 st.set_page_config(
     page_title="VBP Paraná",
@@ -16,29 +15,12 @@
     initial_sidebar_state="expanded",
 )
 
-=======
-
-st.set_page_config(
-    page_title="VBP Paraná",
-    page_icon="📊",
-    layout="wide",
-    initial_sidebar_state="expanded",
-)
-
->>>>>>> 50e00109
 st.title("📊 VBP Paraná — Inteligência Territorial da Produção")
 
 DATA_DIR = Path("data")
 MAP_FILE = Path("mun_PR.json")
 PRODUCT_MAP_FILE = Path("mapa_produtos_completo.xlsx")
 PRODUCT_STANDARD_FILE = Path("padronização produtos.xlsx")
-<<<<<<< HEAD
-=======
-
-# ---------------------------------------------------------------------------
-# Utilidades
-# ---------------------------------------------------------------------------
->>>>>>> 50e00109
 
 # ---------------------------------------------------------------------------
 # Utilidades
@@ -214,7 +196,6 @@
     produto_catalogo = produto_catalogo.drop_duplicates("produto_norm", keep="first")
 
     return municipios, produto_catalogo
-<<<<<<< HEAD
 
 
 def rename_columns(df: pd.DataFrame) -> pd.DataFrame:
@@ -244,37 +225,6 @@
     merged["cadeia"] = merged["cadeia"].fillna("Não classificado")
     merged["subcadeia"] = merged["subcadeia"].fillna("Não classificado")
 
-=======
-
-
-def rename_columns(df: pd.DataFrame) -> pd.DataFrame:
-    renamed = {}
-    for col in df.columns:
-        norm = normalize_column(col)
-        target = COLUMN_ALIASES.get(norm)
-        if target:
-            renamed[col] = target
-    if renamed:
-        df = df.rename(columns=renamed)
-    return df
-
-
-def enrich_with_catalogues(
-    df: pd.DataFrame,
-    municipios: pd.DataFrame,
-    produto_catalogo: pd.DataFrame,
-) -> Tuple[pd.DataFrame, List[str], List[str]]:
-    df["municipio_norm"] = df["municipio"].apply(normalize_text)
-    merged = df.merge(municipios, on="municipio_norm", how="left")
-
-    merged["produto_norm"] = merged["produto"].apply(normalize_text)
-    merged = merged.merge(produto_catalogo, on="produto_norm", how="left")
-
-    merged["produto_conciso"] = merged["produto_conciso"].fillna(merged["produto"])
-    merged["cadeia"] = merged["cadeia"].fillna("Não classificado")
-    merged["subcadeia"] = merged["subcadeia"].fillna("Não classificado")
-
->>>>>>> 50e00109
     missing_municipios = (
         merged.loc[merged["cod_ibge"].isna(), "municipio"]
         .dropna()
@@ -395,9 +345,6 @@
 
     if not frames:
         return pd.DataFrame(), {"municipios": [], "produtos": []}
-<<<<<<< HEAD
-
-=======
 
     data = pd.concat(frames, ignore_index=True)
     data = data.drop_duplicates()
@@ -406,43 +353,6 @@
     data.loc[data["cod_ibge"].notna(), "cod_ibge"] = (
         data.loc[data["cod_ibge"].notna(), "cod_ibge"].astype(str).str.zfill(7)
     )
-    result["regional_idr"] = result["regional_idr"].combine_first(
-        df.get("regional_idr_origem")
-    )
-
-    return result, missing_municipios, missing_produtos
-
-
-@st.cache_data(show_spinner="Processando base histórica do VBP...")
-def load_vbp_data() -> Tuple[pd.DataFrame, Dict[str, List[str]]]:
-    municipios, produto_catalogo = load_reference_tables()
-
-    frames: List[pd.DataFrame] = []
-    missing_municipios: set[str] = set()
-    missing_produtos: set[str] = set()
-
-    for path in sorted(DATA_DIR.glob("*.xls*")):
-        if path.name.lower() == "municipios_pr.xlsx":
-            continue
-
-        df, miss_mun, miss_prod = read_single_file(path, municipios, produto_catalogo)
-        if df.empty:
-            continue
-        frames.append(df)
-        missing_municipios.update(miss_mun)
-        missing_produtos.update(miss_prod)
-
-    if not frames:
-        return pd.DataFrame(), {"municipios": [], "produtos": []}
-
->>>>>>> 50e00109
-    data = pd.concat(frames, ignore_index=True)
-    data = data.drop_duplicates()
-    data["ano"] = data["ano"].astype(int)
-    data["cod_ibge"] = data["cod_ibge"].where(data["cod_ibge"].notna())
-    data.loc[data["cod_ibge"].notna(), "cod_ibge"] = (
-        data.loc[data["cod_ibge"].notna(), "cod_ibge"].astype(str).str.zfill(7)
-    )
 
     diagnostics = {
         "municipios": sorted(missing_municipios),
@@ -457,22 +367,6 @@
         return json.load(fp)
 
 
-<<<<<<< HEAD
-=======
-    diagnostics = {
-        "municipios": sorted(missing_municipios),
-        "produtos": sorted(missing_produtos),
-    }
-    return data, diagnostics
-
-
-@st.cache_data(show_spinner="Carregando malha territorial...")
-def load_geojson() -> Dict:
-    with MAP_FILE.open("r", encoding="utf-8") as fp:
-        return json.load(fp)
-
-
->>>>>>> 50e00109
 # ---------------------------------------------------------------------------
 # Carrega e valida dados
 # ---------------------------------------------------------------------------
@@ -765,16 +659,10 @@
 with tab_mapa:
     st.subheader("Mapa temático por município")
     geojson = load_geojson()
-<<<<<<< HEAD
     mapa_metrics = ["valor", "producao", "area"]
     mapa_base = (
         filtered_df.groupby(["cod_ibge", "municipio_oficial", "regional_idr"])[
             mapa_metrics
-=======
-    mapa_base = (
-        filtered_df.groupby(["cod_ibge", "municipio_oficial", "regional_idr"])[
-            [map_metric, "valor", "producao", "area"]
->>>>>>> 50e00109
         ]
         .sum()
         .reset_index()
